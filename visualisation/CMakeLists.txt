--- conflicted
+++ resolved
@@ -16,13 +16,9 @@
 if (  WITH_VISU3D_QGLVIEWER )
   SET(DGTAL_EXAMPLES_QGL_SRC
     3dVolViewer
-<<<<<<< HEAD
-    3dTestViewer
-    3dCurvatureViewer)
-=======
     3dCurvatureViewer
+	3dTestViewer
     meshViewer)
->>>>>>> d551db7f
   FOREACH(FILE ${DGTAL_EXAMPLES_QGL_SRC}) 
     add_executable(${FILE} ${FILE} specificClasses/Viewer3DSpecial)
     target_link_libraries ( ${FILE} ${DGTAL_LIBRARIES}  )   
