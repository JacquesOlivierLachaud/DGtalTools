<<<<<<< HEAD
set(DGTAL_TOOLS_SRC displayContours
                    patternTriangulation)
=======
SET(DGTAL_TOOLS_SRC
	displayContours
        patternTriangulation
        3dCurvatureViewer
        3dCurvatureViewerNoise
)
>>>>>>> c20a4097

foreach (FILE ${DGTAL_TOOLS_SRC})
  add_executable(${FILE} ${FILE})
<<<<<<< HEAD
  target_link_libraries(${FILE} ${DGTAL_LIBRARIES} ${DGtalToolsLibDependencies})
  install(TARGETS ${FILE} RUNTIME DESTINATION bin
                          LIBRARY DESTINATION lib
                          ARCHIVE DESTINATION lib)
endforeach (FILE)

if (WITH_VISU3D_QGLVIEWER)
  set(DGTAL_EXAMPLES_QGL_SRC 3dVolViewer
                             3dVolBoundaryViewer
                             3dCurvatureViewer
                             3dCurvatureViewerNoise
                             3dCurveViewer
                             3dSDPViewer
                             meshViewer
                             3dHeightMapViewer
                             3dDisplaySurfelData
                             3dCompSurfelData)

  foreach (FILE ${DGTAL_EXAMPLES_QGL_SRC})
=======
  target_link_libraries (${FILE} ${DGTAL_LIBRARIES} ${DGtalToolsLibDependencies})
  install(TARGETS ${FILE} 
        RUNTIME DESTINATION bin
        LIBRARY DESTINATION lib
        ARCHIVE DESTINATION lib)
ENDFOREACH(FILE)

if (  WITH_VISU3D_QGLVIEWER )

  SET(DGTAL_EXAMPLES_QGL_SRC
    3dVolViewer
    3dVolBoundaryViewer
    3dCurveViewer
    3dSDPViewer
    meshViewer
    3dHeightMapViewer
    3dDisplaySurfelData
	3dCompSurfelData)

  FOREACH(FILE ${DGTAL_EXAMPLES_QGL_SRC}) 
>>>>>>> c20a4097
    add_executable(${FILE} ${FILE})
    target_link_libraries ( ${FILE} ${DGTAL_LIBRARIES} ${DGtalToolsLibDependencies})

    install(TARGETS ${FILE} RUNTIME DESTINATION bin
                            LIBRARY DESTINATION lib
                            ARCHIVE DESTINATION lib)
  endforeach (FILE)

  add_executable(3dImageViewer 3dImageViewer specificClasses/Viewer3DImage)
  target_link_libraries(3dImageViewer ${DGTAL_LIBRARIES} ${DGtalToolsLibDependencies})
  install(TARGETS 3dImageViewer RUNTIME DESTINATION bin
                                LIBRARY DESTINATION lib
                                ARCHIVE DESTINATION lib)

  include_directories(${CMAKE_CURRENT_BINARY_DIR})

  if (WITH_QT4)
    qt4_wrap_ui(ui_sliceViewer_FORMS_HEADERS sliceViewer.ui)
    qt_wrap_cpp(sliceViewer_HEADERS_MOC sliceViewer.h OPTIONS -DBOOST_TT_HAS_OPERATOR_HPP_INCLUDED)

    add_executable(sliceViewer sliceViewer.cpp ${sliceViewer_HEADERS_MOC}
                                               ${ui_sliceViewer_FORMS_HEADERS})
    target_link_libraries (sliceViewer ${DGTAL_LIBRARIES}  ${DGtalToolsLibDependencies})

  elseif (WITH_QT5)
    set(CMAKE_AUTOMOC ON)
    set(CMAKE_INCLUDE_CURRENT_DIR ON)
    qt5_wrap_ui(ui_sliceViewer_FORMS_HEADERS sliceViewer.ui)

    set(CMAKE_CXX_FLAGS "${CMAKE_CXX_FLAGS} ${Qt5Widgets_EXECUTABLE_COMPILE_FLAGS}")
    set(CMAKE_CXX_FLAGS "${CMAKE_CXX_FLAGS} ${Qt5OpenGL_EXECUTABLE_COMPILE_FLAGS}")
    set(CMAKE_CXX_FLAGS "${CMAKE_CXX_FLAGS} ${Qt5Xml_EXECUTABLE_COMPILE_FLAGS}")
    add_executable(sliceViewer sliceViewer.cpp ${ui_sliceViewer_FORMS_HEADERS})
    target_link_libraries(sliceViewer ${DGTAL_LIBRARIES}  ${DGtalToolsLibDependencies})
    qt5_use_modules(sliceViewer Widgets OpenGL Xml)
  endif (WITH_QT4)

  install(TARGETS sliceViewer RUNTIME DESTINATION bin
                              LIBRARY DESTINATION lib
                              ARCHIVE DESTINATION lib)
endif (WITH_VISU3D_QGLVIEWER)


<|MERGE_RESOLUTION|>--- conflicted
+++ resolved
@@ -1,40 +1,14 @@
-<<<<<<< HEAD
-set(DGTAL_TOOLS_SRC displayContours
-                    patternTriangulation)
-=======
 SET(DGTAL_TOOLS_SRC
 	displayContours
         patternTriangulation
         3dCurvatureViewer
         3dCurvatureViewerNoise
 )
->>>>>>> c20a4097
 
 foreach (FILE ${DGTAL_TOOLS_SRC})
   add_executable(${FILE} ${FILE})
-<<<<<<< HEAD
-  target_link_libraries(${FILE} ${DGTAL_LIBRARIES} ${DGtalToolsLibDependencies})
-  install(TARGETS ${FILE} RUNTIME DESTINATION bin
-                          LIBRARY DESTINATION lib
-                          ARCHIVE DESTINATION lib)
-endforeach (FILE)
-
-if (WITH_VISU3D_QGLVIEWER)
-  set(DGTAL_EXAMPLES_QGL_SRC 3dVolViewer
-                             3dVolBoundaryViewer
-                             3dCurvatureViewer
-                             3dCurvatureViewerNoise
-                             3dCurveViewer
-                             3dSDPViewer
-                             meshViewer
-                             3dHeightMapViewer
-                             3dDisplaySurfelData
-                             3dCompSurfelData)
-
-  foreach (FILE ${DGTAL_EXAMPLES_QGL_SRC})
-=======
   target_link_libraries (${FILE} ${DGTAL_LIBRARIES} ${DGtalToolsLibDependencies})
-  install(TARGETS ${FILE} 
+  install(TARGETS ${FILE}
         RUNTIME DESTINATION bin
         LIBRARY DESTINATION lib
         ARCHIVE DESTINATION lib)
@@ -52,8 +26,7 @@
     3dDisplaySurfelData
 	3dCompSurfelData)
 
-  FOREACH(FILE ${DGTAL_EXAMPLES_QGL_SRC}) 
->>>>>>> c20a4097
+  FOREACH(FILE ${DGTAL_EXAMPLES_QGL_SRC})
     add_executable(${FILE} ${FILE})
     target_link_libraries ( ${FILE} ${DGTAL_LIBRARIES} ${DGtalToolsLibDependencies})
 
