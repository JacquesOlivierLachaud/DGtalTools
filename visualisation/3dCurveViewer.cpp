--- conflicted
+++ resolved
@@ -132,15 +132,9 @@
     }
 }
 
-<<<<<<< HEAD
-template <typename KSpace, typename StandardDSS6Computer>
-void displayDSS3d( Viewer3D & viewer, 
+template <typename KSpace, typename StandardDSS6Computer, typename space, typename kspace >
+void displayDSS3d( Viewer3D<space, kspace> & viewer,
 		   const KSpace & ks, const StandardDSS6Computer & dss3d,
-=======
-template <typename KSpace, typename ArithmeticalDSS3d, typename space, typename kspace >
-void displayDSS3d( Viewer3D<space, kspace> & viewer,
-		   const KSpace & ks, const ArithmeticalDSS3d & dss3d,
->>>>>>> a841175b
 		   const DGtal::Color & color3d )
 {
   viewer << CustomColors3D( color3d, color3d ) << dss3d;
@@ -154,25 +148,14 @@
   p1[ 2 ] = p2[ 2 ];
 }
 
-<<<<<<< HEAD
-template <typename KSpace, typename StandardDSS6Computer>
-void displayDSS3dTangent( Viewer3D & viewer, 
+template <typename KSpace, typename StandardDSS6Computer, typename space, typename kspace >
+void displayDSS3dTangent( Viewer3D<space, kspace> & viewer,
 			  const KSpace & ks, const StandardDSS6Computer & dss3d,
 			  const DGtal::Color & color3d )
 {
   typedef typename StandardDSS6Computer::Point3d Point;
   typedef typename StandardDSS6Computer::PointD3d PointD3d;
-  typedef Display3D::pointD3D PointD3D;  
-=======
-template <typename KSpace, typename ArithmeticalDSS3d, typename space, typename kspace >
-void displayDSS3dTangent( Viewer3D<space, kspace> & viewer,
-			  const KSpace & ks, const ArithmeticalDSS3d & dss3d,
-			  const DGtal::Color & color3d )
-{
-  typedef typename ArithmeticalDSS3d::Point3d Point;
-  typedef typename ArithmeticalDSS3d::PointD3d PointD3d;
   typedef typename Display3D<>::BallD3D PointD3D;
->>>>>>> a841175b
   Point directionZ3;
   PointD3d P1, P2, direction, intercept, thickness;
   dss3d.getParameters( directionZ3, intercept, thickness );
@@ -188,18 +171,12 @@
   viewer.setLineColor(color3d);
   viewer.addLine( DGtal::Z3i::RealPoint(Q1[ 0 ]-0.5, Q1[ 1 ]-0.5, Q1[ 2 ]-0.5), 
 		  DGtal::Z3i::RealPoint(Q2[ 0 ]-0.5, Q2[ 1 ]-0.5, Q2[ 2 ]-0.5), 
-		   MS3D_LINESIZE );
-}
-
-<<<<<<< HEAD
-template <typename KSpace, typename StandardDSS6Computer>
-void displayProj2d( Viewer3D & viewer, 
+		  MS3D_LINESIZE );
+}
+
+template <typename KSpace, typename StandardDSS6Computer, typename space, typename kspace >
+void displayProj2d( Viewer3D<space, kspace> & viewer,
 		    const KSpace & ks, const StandardDSS6Computer & dss3d,
-=======
-template <typename KSpace, typename ArithmeticalDSS3d, typename space, typename kspace >
-void displayProj2d( Viewer3D<space, kspace> & viewer,
-		    const KSpace & ks, const ArithmeticalDSS3d & dss3d,
->>>>>>> a841175b
 		    const DGtal::Color & color2d )
 {
   typedef typename StandardDSS6Computer::ArithmeticalDSSComputer2d ArithmeticalDSSComputer2d;
@@ -226,15 +203,9 @@
     }
 }
 
-<<<<<<< HEAD
-template <typename KSpace, typename StandardDSS6Computer>
-void displayDSS2d( Viewer3D & viewer, 
+template <typename KSpace, typename StandardDSS6Computer, typename space, typename kspace >
+void displayDSS2d( Viewer3D<space, kspace> & viewer,
 		   const KSpace & ks, const StandardDSS6Computer & dss3d,
-=======
-template <typename KSpace, typename ArithmeticalDSS3d, typename space, typename kspace >
-void displayDSS2d( Viewer3D<space, kspace> & viewer,
-		   const KSpace & ks, const ArithmeticalDSS3d & dss3d,
->>>>>>> a841175b
 		   const DGtal::Color & color2d )
 {
   typedef typename StandardDSS6Computer::ConstIterator ConstIterator3d;
@@ -286,11 +257,7 @@
 		   int nbColors )
 {
   typedef typename PointIterator::value_type Point;
-<<<<<<< HEAD
-  typedef StandardDSS6Computer<PointIterator,int,4> SegmentComputer;  
-=======
-  typedef ArithmeticalDSS3d<PointIterator,int,4> SegmentComputer;
->>>>>>> a841175b
+  typedef StandardDSS6Computer<PointIterator,int,4> SegmentComputer;
   typedef SaturatedSegmentation<SegmentComputer> Decomposition;
   typedef typename Decomposition::SegmentComputerIterator SegmentComputerIterator;
   typedef typename SegmentComputer::ArithmeticalDSSComputer2d ArithmeticalDSSComputer2d;
