/**
 *  This program is free software: you can redistribute it and/or modify
 *  it under the terms of the GNU Lesser General Public License as
 *  published by the Free Software Foundation, either version 3 of the
 *  License, or  (at your option) any later version.
 *
 *  This program is distributed in the hope that it will be useful,
 *  but WITHOUT ANY WARRANTY; without even the implied warranty of
 *  MERCHANTABILITY or FITNESS FOR A PARTICULAR PURPOSE.  See the
 *  GNU General Public License for more details.
 *
 *  You should have received a copy of the GNU General Public License
 *  along with this program.  If not, see <http://www.gnu.org/licenses/>.
 *
 **/
/**
 * @file 3dFastCorrectedNormalCurrent.cpp
 * @ingroup surfaceTools
 * @author Jacques-Olivier Lachaud (\c jacques-olivier.lachaud@univ-savoie.fr )
 * Laboratory of Mathematics (CNRS, UMR 5127), University of Savoie, France
 *
 * @date 2017/06/01
 *
 *
 * This file is part of the DGtalTools.
 */

///////////////////////////////////////////////////////////////////////////////
#include <iostream>

#include <boost/program_options/options_description.hpp>
#include <boost/program_options/parsers.hpp>
#include <boost/program_options/variables_map.hpp>

#include "DGtal/base/Common.h"
#include "DGtal/helpers/StdDefs.h"

//#include "EstimatorHelpers.h"
#include "DGtal/helpers/Shortcuts.h"
#include "DGtal/helpers/ShortcutsGeometry.h"
#include "EstimatorHelpers.h"
#include "FastCorrectedNormalCurrent.h"


using namespace DGtal;
using namespace functors;
using namespace std;

/**
 @page Doc3DCorrectedNormalCurrent 3d-fcnc

 @brief  Computes and visualizes the 3d corrected normal current of digital surfaces.

 @b Usage:  3d-fcnc -i file.vol

 @b Allowed @b options @b are:

 @code
  -h [ --help ]                         display this message
  -i [ --input ] arg                    .vol file
 @endcode

 @b Example:
 @see
 @ref 3d-fcnc.cpp
 @ref Doc3DCorrectedNormalCurrent
 */

///////////////////////////////////////////////////////////////////////////////

template <typename Scalar>
GradientColorMap<Scalar> 
getErrorColorMap( Scalar max )
{
  GradientColorMap<Scalar> gradcmap( 0.0, max );
  gradcmap.addColor( Color( 255, 255, 255 ) );
  gradcmap.addColor( Color( 255,   0,   0 ) );
  gradcmap.addColor( Color( 0,   0,   0 ) );
  return gradcmap;
}


/**
 * Missing parameter error message.
 *
 * @param param
 */
void missingParam( std::string param )
{
  trace.error() << " Parameter: " << param << " is required.";
  trace.info() << std::endl;
}

//namespace po = DGtal::po;

int main( int argc, char** argv )
{  
  typedef Z3i::Space                            Space;
  typedef Z3i::KSpace                           KSpace;
  typedef Shortcuts<KSpace>                     SH;
  typedef ShortcutsGeometry<KSpace>             SHG;
  typedef EstimatorHelpers<KSpace>              EH;
  typedef SH::IdxDigitalSurface                 Surface;
  typedef Surface::DigitalSurfaceContainer      Container;
  typedef SH::RealVector                        RealVector;
  typedef SH::BinaryImage                       BinaryImage;
  typedef SH::ImplicitShape3D                   ImplicitShape3D;
  typedef FastCorrectedNormalCurrent<Container> Current;
  typedef Current::Vertex                       Vertex;
  
  // parse command line ----------------------------------------------
  po::options_description general_opt( "Allowed options are" );
  general_opt.add_options()
    ( "help,h", "display this message" )
    ( "m-coef", po::value<double>()->default_value( 3.0 ), "the coefficient k that defines the radius of the ball used in measures, that is r := k h^b" )
    ( "m-pow", po::value<double>()->default_value( 0.5 ), "the coefficient b that defines the radius of the ball used in measures, that is r := k h^b" );
  
  EH::optionsImplicitShape   ( general_opt );
  EH::optionsDigitizedShape  ( general_opt );
  EH::optionsVolFile         ( general_opt );
  general_opt.add_options()
    ( "thresholdMin,m", po::value<int>()->default_value( 0 ), "the minimum value for thresholding the vol file." )
    ( "thresholdMax,M", po::value<int>()->default_value( 255 ), "the maximum value for thresholding the vol file." );
  EH::optionsNoisyImage      ( general_opt );
  EH::optionsNormalEstimators( general_opt );
  general_opt.add_options()
    ( "quantity,Q", po::value<std::string>()->default_value( "Mu1" ), "the quantity that is evaluated in Mu0|Mu1|Mu2|MuOmega|H|G|Omega|Aniso|HII|GII, with H := Mu1/(2Mu0), G := Mu2/Mu0, Omega := MuOmega/sqrt(Mu0), Aniso is the anisotropic curvature tensor and HII and GII are the mean and gaussian curvatures estimated by II." )
    ( "crisp,C", "when specified, when computing measures in a ball, do not approximate the relative intersection of cells with the ball but only consider if the cell centroid is in the ball (faster by 30%, but less accurate)." );
  EH::optionsDisplayValues   ( general_opt );
  general_opt.add_options()
    ( "zero-tic", po::value<double>()->default_value( 0.0 ), "adds a black band around zero of given thickness in colormaps." );

  //#endif
  general_opt.add_options()
    ( "error", po::value<std::string>()->default_value( "error.txt" ), "the name of the output file that sum up l2 and loo errors in estimation." );
  general_opt.add_options()
    ( "max-error", po::value<double>()->default_value( 0.2 ), "the error value corresponding to black." );
  general_opt.add_options()
    ( "output,o", po::value<std::string>()->default_value( "none" ), "the basename for output obj files or none if no output obj is wanted." );
  
  po::variables_map vm;
  bool parseOK = EH::args2vm( general_opt, argc, argv, vm );
  bool neededArgsGiven=true;

  if ( vm.count( "polynomial-list" ) )
    {
      trace.info() << "List of predefined polynomials:" << std::endl;
      auto L = SH::getPolynomialList();
      for ( auto p : L ) {
	trace.info() << "  " << p.first << " -> " << p.second << std::endl;
      }
    }

  if (parseOK && ( ! vm.count("polynomial") ) && ( ! vm.count( "input" ) ) ) {
    missingParam("--polynomial or --input");
    neededArgsGiven = false;
  }
  
  if ( !neededArgsGiven || !parseOK || vm.count("help") || argc <= 1 )
    {
      trace.info()<< "Builds the 3d corrected normal currents" <<std::endl
                  << general_opt << "\n"
                  << "Basic usage: "<<std::endl
		  << "\t 3d-fcnc -e II -t 3 -r 3 -Q H --tics 1 --minValue -0.3 --maxValue 0.3 --polynomial-list -p goursat -g 0.5 -V Measure --m-coef 3 -N 0.2" << std::endl
                  << "\t 3d-fcnc -p \"3x^2+5y^2+7z^2-1\" "<<std::endl
                  << "\t 3d-fcnc -i \"file.vol\" "<<std::endl
		  << "\t 3d-fcnc -e II -t 3 -r 3 -Q H --tics 1 --minValue -0.3 --maxValue 0.3 -V Measure --m-coef 3  -i ~/Images/3d/vol/fandisk-128.vol -m 0 -M 255 -N 0.4 -g 0.25" << std::endl
                  << "\t 3d-fcnc --polynomial-list  // to get the list of predefined polynomials. "<<std::endl
                  << std::endl;
      return 0;
    }
  auto quantity = vm[ "quantity" ].as<std::string>();
  std::vector< std::string > quantities = { "Mu0", "Mu1", "Mu2", "MuOmega", "H", "G", "Omega", "Aniso", "HII", "GII" };
  if ( std::count( quantities.begin(), quantities.end(), quantity ) == 0 ) {
    trace.error() << "Quantity should be in Mu0|Mu1|Mu2|MuOmega|H|G|Omega|Aniso|HII|GII.";
    trace.info() << std::endl;
    return 0;
  }

  // Digital space.
  KSpace                      K;
  unsigned int                nb = 0;
  CountedPtr<BinaryImage>     bimage( nullptr );
  CountedPtr<ImplicitShape3D> shape ( nullptr );
  auto params = SH::defaultParameters() | SHG::defaultParameters();
  trace.beginBlock( "Make Shape" );
  // Generic parameters.
  params( "gridstep",          vm[ "gridstep" ].as<double>() );
  params( "noise",             vm[ "noise"    ].as<double>() );
  params( "surfelAdjacency",          0 ); // 0:interior
  params( "nbTriesToFindABel",   100000 ); // number of tries in method Surfaces::findABel
  params( "surfaceComponents", "AnyBig" ); // "AnyBig"|"All"
  params( "projectionMaxIter",       20 ); // the maximum number of iter for the projection.
  params( "projectionAccuracy",  0.0001 ); // zero-proximity stop crit. during projection.
  params( "projectionGamma",        0.5 ); // the displacement coef. of the projection.
  params( "verbose",                  1 );
  params( "t-ring",            vm[ "trivial-ring" ].as<double>() );
  params( "kernel",            vm[ "kernel"       ].as<string>() );
  params( "R-radius",          vm[ "R-radius"     ].as<double>() );
  params( "r-radius",          vm[ "r-radius"     ].as<double>() );
  params( "alpha",             vm[ "alpha"        ].as<double>() );
  params( "surfelEmbedding",   vm[ "embedding"    ].as<int>()    );
  trace.info() << params << std::endl;
  if ( vm.count( "polynomial" ) )
    {
      std::cout << "Polynomial" << std::endl;
      // Fill useful parameters
      params( "polynomial", vm[ "polynomial" ].as<string>() );
      params( "minAABB",    vm[ "minAABB"    ].as<double>() );
      params( "maxAABB",    vm[ "maxAABB"    ].as<double>() );
      params( "offset",     5.0 );
      shape        = SH::makeImplicitShape3D( params );
      K            = SH::getKSpace( params );
      auto dshape  = SH::makeDigitizedImplicitShape3D( shape, params );
      bimage       = SH::makeBinaryImage( dshape, params );
    }
  else if ( vm.count( "input" ) )
    {
      std::cout << "Input" << std::endl;
      // Fill useful parameters
      params( "thresholdMin", vm[ "thresholdMin" ].as<int>() );
      std::cout << "thresholdMin" << std::endl;
      params( "thresholdMax", vm[ "thresholdMax" ].as<int>() );
<<<<<<< HEAD
      std::cout << "thresholdMax" << std::endl;
      params( "closed",       1 );
      std::cout << "closed" << std::endl;
=======
      params( "closed",       true );
>>>>>>> fb4d217a
      auto volfile = vm[ "input" ].as<string>();
      std::cout << "input" << std::endl;
      bimage       = SH::makeBinaryImage( volfile, params );
      K            = SH::getKSpace( bimage, params );
    }
  auto size    = K.upperBound() - K.lowerBound();
  trace.info() << "- Domain size is " << ( size[ 0 ] + 1 )
	       << " x " << ( size[ 1 ] + 1 )
	       << " x " << ( size[ 2 ] + 1 ) << std::endl;

  std::for_each( bimage->cbegin(), bimage->cend(),
		 [&nb] ( bool v ) { nb += v ? 1 : 0; } );
  trace.info() << "- digital shape has " << nb << " voxels." << std::endl;
  
  auto embedder    = SH::getSCellEmbedder( K );
  auto surface     = SH::makeDigitalSurface( bimage, K, params );
  auto idx_surface = SH::makeIdxDigitalSurface( surface );
  if ( surface == 0 ) {
    trace.error() << "- surface is empty (either empty or full volume). ";
    trace.info()  << std::endl;
    trace.endBlock();
    return 1;
  }
  trace.info() << "- surface has " << surface->size()<< " surfels." << std::endl;
  trace.endBlock();

  auto outputfile    = vm[ "output"   ].as<string>();
  auto estimator     = vm[ "estimator" ].as<string>();
  const double h     = vm[ "gridstep"  ].as<double>();
  const double mcoef = vm[ "m-coef"    ].as<double>();
  const double mpow  = vm[ "m-pow"     ].as<double>();
  const double mr    = mcoef * pow( h, mpow );
  SH::Scalars       displayed_values;
  SH::Scalars       expected_values;
  SH::Scalars       measured_values;
  SH::RealVectors   expected_normals;
  SH::RealVectors   measured_normals;
  Statistic<double> stat_expected_curv;
  Statistic<double> stat_measured_curv;
  double time_curv_ground_truth  = 0.0;
  double time_curv_estimations   = 0.0;
  double time_mu_estimations     = 0.0;
  double time_normal_estimations = 0.0;
  
  trace.beginBlock( "Compute surfels" );
  params( "surfaceTraversal", "DepthFirst" );
  auto dft_surfels  = SH::getSurfelRange( surface, params );
  trace.endBlock();

  // Compute true and/or estimated normal vectors
  if ( vm.count( "polynomial" ) )
    {
      trace.beginBlock( "Compute true normals" );
      expected_normals = SHG::getNormalVectors( shape, K, dft_surfels, params );
      trace.endBlock();
    }
  trace.beginBlock( "Estimate normals" );
  if ( estimator == "True" && vm.count( "polynomial" ) )
    measured_normals = expected_normals;
  else if ( estimator == "CTrivial" )
    measured_normals = SHG::getCTrivialNormalVectors( surface, dft_surfels, params );
  else if ( estimator == "VCM" )
    measured_normals = SHG::getVCMNormalVectors( surface, dft_surfels, params );
  else if ( estimator == "II" )
    measured_normals = SHG::getIINormalVectors( bimage, dft_surfels, params );
  else // default is "Trivial"
    measured_normals = SHG::getTrivialNormalVectors( K, dft_surfels );
  time_normal_estimations = trace.endBlock();

  // Compute true or estimated curvatures
  if ( vm.count( "polynomial" ) )
    {
      trace.beginBlock( "Compute true curvatures" );
      expected_values = ( ( quantity == "H" ) || ( quantity == "Mu1" )
			  || ( quantity == "HII" ) )
	? SHG::getMeanCurvatures    ( shape, K, dft_surfels, params )
	: SHG::getGaussianCurvatures( shape, K, dft_surfels, params );
      stat_expected_curv.addValues( expected_values.cbegin(), expected_values.cend() );
      stat_expected_curv.terminate();
      trace.info() << "- truth curv: avg = " << stat_expected_curv.mean() << std::endl;
      trace.info() << "- truth curv: min = " << stat_expected_curv.min() << std::endl;
      trace.info() << "- truth curv: max = " << stat_expected_curv.max() << std::endl;
      time_curv_ground_truth = trace.endBlock();
    }
  if ( ( quantity == "HII" ) || ( quantity == "GII" ) )
    {
      trace.beginBlock( "Compute II curvature estimations" );
      measured_values = ( quantity == "HII" )
	? SHG::getIIMeanCurvatures    ( bimage, dft_surfels, params )
	: SHG::getIIGaussianCurvatures( bimage, dft_surfels, params );
      stat_measured_curv.addValues( measured_values.cbegin(), measured_values.cend() );
      stat_measured_curv.terminate();
      trace.info() << "- II curv: avg = " << stat_measured_curv.mean() << std::endl;
      trace.info() << "- II curv: min = " << stat_measured_curv.min() << std::endl;
      trace.info() << "- II curv: max = " << stat_measured_curv.max() << std::endl;
      time_curv_estimations = trace.endBlock();
    }
  else 
    {
      trace.beginBlock( "Compute corrected normal current" );
      Current C( *idx_surface, h, vm.count( "crisp" ) );
      C.setCorrectedNormals( dft_surfels.begin(), dft_surfels.end(), measured_normals.begin() );
      trace.info() << C << " m-ball-r = " << mr << "(continuous)"
		   << " " << (mr/h) << " (discrete)" << std::endl;
      double              area = 0.0;
      double              intG = 0.0;
      std::vector<double> mu0( dft_surfels.size() );
      std::vector<double> mu1( dft_surfels.size() );
      std::vector<double> mu2( dft_surfels.size() );
      std::vector<double> muOmega( dft_surfels.size() );
      SH::RealVectors     muDir0( dft_surfels.size() );
      SH::RealVectors     muDir1( dft_surfels.size() );
      SH::RealVectors     muDir2( dft_surfels.size() );
      bool       mu0_needed = true;
      bool       mu1_needed = false;
      bool       mu2_needed = false;
      bool   muOmega_needed = false;
      bool   muAniso_needed = false;
      if ( quantity == "Mu0" )     mu0_needed = true;
      if ( quantity == "Mu1" )     mu1_needed = true;
      if ( quantity == "Mu2" )     mu2_needed = true;
      if ( quantity == "MuOmega" ) muOmega_needed = true;
      if ( quantity == "H" )       mu0_needed = mu1_needed = true;
      if ( quantity == "G" )       mu0_needed = mu2_needed = true;
      if ( quantity == "Omega" )   mu0_needed = muOmega_needed = true;
      if ( quantity == "Aniso" )   muAniso_needed = true;
      trace.beginBlock( "Compute mu_k everywhere" );
      trace.info() << "computeAllMu0" << std::endl;
      if ( mu0_needed ) C.computeAllMu0();
      trace.info() << "computeAllMu1" << std::endl;
      if ( mu1_needed ) C.computeAllMu1();
      trace.info() << "computeAllMu2" << std::endl;
      if ( mu2_needed ) C.computeAllMu2();
      trace.info() << "computeAllMuOmega" << std::endl;
      if ( muOmega_needed ) C.computeAllMuOmega();
      trace.info() << "computeAllMuAnisotropic" << std::endl;
      if ( muAniso_needed ) C.computeAllAnisotropicMu();
      time_mu_estimations = trace.endBlock();
      //#pragma omp parallel for schedule(dynamic)
      trace.info() << "compute measures" << std::endl;
      Vertex              i = 0;
      Vertex              j = dft_surfels.size();
      for ( auto aSurfel : dft_surfels )
	{
	  // std::cout << i << " / " << j << std::endl;
	  trace.progressBar( i, j );
	  Vertex v = C.getVertex( aSurfel );
	  area    += C.mu0( v );
	  if ( mu0_needed ) mu0[ i ] = C.mu0Ball( v, mr );
	  if ( mu1_needed ) mu1[ i ] = C.mu1Ball( v, mr );
	  if ( mu2_needed ) mu2[ i ] = C.mu2Ball( v, mr );
	  if ( muOmega_needed ) muOmega[ i ] = C.muOmegaBall( v, mr );
	  if ( muAniso_needed ) {
	    auto M = C.anisotropicMuBall( v, mr );
	    auto V = M;
	    RealVector L;
	    trace.info() << M( 0, 0 ) << " "<< M( 0, 1 ) << " "<< M( 0, 2 ) << std::endl;
	    trace.info() << M( 1, 0 ) << " "<< M( 1, 1 ) << " "<< M( 1, 2 ) << std::endl;
	    trace.info() << M( 2, 0 ) << " "<< M( 2, 1 ) << " "<< M( 2, 2 ) << std::endl;
	    EigenDecomposition< 3, double>::getEigenDecomposition( M, V, L );
	    muDir0[ i ] = V.column( 0 );
	    muDir1[ i ] = V.column( 1 );
	    muDir2[ i ] = V.column( 2 );
	  }
	  ++i;
	}
      // Computing total Gauss curvature.
      if ( mu2_needed )
	{
	  trace.info() << "compute total Gauss curvature" << std::endl;
	  for ( auto f : idx_surface->allFaces() ) intG += C.mu2( f );
	}
      if ( quantity == "Mu0" )          measured_values = mu0;
      else if ( quantity == "Mu1" )     measured_values = mu1;
      else if ( quantity == "Mu2" )     measured_values = mu2;
      else if ( quantity == "MuOmega" ) measured_values = muOmega;
      else if ( quantity == "H" )
	{
	  measured_values.resize( dft_surfels.size() );
	  std::transform( mu0.cbegin(), mu0.cend(),
			  mu1.cbegin(), measured_values.begin(),
			  [] ( double m0, double m1 ) { return m1 / (2.0*m0); } );
	}
      else if ( quantity == "G" )
	{
	  measured_values.resize( dft_surfels.size() );
	  std::transform( mu0.cbegin(), mu0.cend(),
			  mu2.cbegin(), measured_values.begin(),
			  [] ( double m0, double m2 ) { return m2 / m0; } );
	}
      else if ( quantity == "Omega" )
	{
	  measured_values.resize( dft_surfels.size() );
	  std::transform( mu0.cbegin(), mu0.cend(),
			  muOmega.cbegin(), measured_values.begin(),
			  [] ( double m0, double m2 ) { return m2 / sqrt( m0 ); } );
	}
      for ( i = 0; i < j; ++i ) stat_measured_curv.addValue( measured_values[ i ] );
      stat_measured_curv.terminate();
      trace.info() << "- CNC area      = " << area << std::endl;
      trace.info() << "- CNC total G   = " << intG << std::endl;
      trace.info() << "- CNC curv: avg = " << stat_measured_curv.mean() << std::endl;
      trace.info() << "- CNC curv: min = " << stat_measured_curv.min() << std::endl;
      trace.info() << "- CNC curv: max = " << stat_measured_curv.max() << std::endl;
      time_curv_estimations = trace.endBlock();
      if ( quantity == "Aniso" ) {
	std::string fdir0 = outputfile + "-dir0";
	std::string fdir1 = outputfile + "-dir0";
	std::string fdir2 = outputfile + "-dir0";
	SH::RealPoints positions( dft_surfels.size() );
	std::transform( dft_surfels.cbegin(), dft_surfels.cend(), positions.begin(),
			[&] (const SH::SCell& c) { return embedder( c ); } ); 
	SH::saveOBJ( positions, muDir0, 0.05, SH::Colors(),
		     fdir0, SH::Color( 0, 0, 0 ), SH::Color::Red );
	SH::saveOBJ( positions, muDir1, 0.05, SH::Colors(),
		     fdir0, SH::Color( 0, 0, 0 ), SH::Color::Green );
	SH::saveOBJ( positions, muDir2, 0.05, SH::Colors(),
		     fdir0, SH::Color( 0, 0, 0 ), SH::Color::Blue );
      }
    }
<<<<<<< HEAD

  trace.beginBlock( "Save results as OBJ" );
  const bool has_ground_truth = expected_values.size() != 0;
  const bool has_estimations  = measured_values.size() != 0;
  const auto minValue         = vm[ "minValue" ].as<double>();
  const auto maxValue         = vm[ "maxValue" ].as<double>();
  const auto colormap_name    = vm[ "colormap" ].as<string>();
  // const auto outputfile       = vm[ "output"   ].as<string>();
  const auto colormap         = SH::getColorMap( minValue, maxValue, colormap_name );

  trace.info() << "#mvalues=" << measured_values.size() << std::endl;
  trace.info() << "#evalues=" << expected_values.size() << std::endl;

  trace.beginBlock( "Compute surfels" );
  params( "surfaceTraversal", "Default" );
  const auto surfels = SH::getSurfelRange( surface, params );
  const auto match   = SH::getRangeMatch ( surfels, dft_surfels );
  trace.endBlock();

  auto colors = SH::Colors( surfels.size() );
  if ( has_ground_truth )
=======
  
  const auto outputfile       = vm[ "output"   ].as<string>();
  if ( outputfile != "none" )
>>>>>>> fb4d217a
    {
      trace.beginBlock( "Save results as OBJ" );
      const bool has_ground_truth = expected_values.size() != 0;
      const bool has_estimations  = measured_values.size() != 0;
      const auto minValue         = vm[ "minValue" ].as<double>();
      const auto maxValue         = vm[ "maxValue" ].as<double>();
      const auto colormap_name    = vm[ "colormap" ].as<string>();
      const auto zt               = vm[ "zero-tic" ].as<double>();
      const auto colormap         = SH::getZeroTickedColorMap( minValue, maxValue,
                                                               params( "colormap", colormap_name )
                                                               ( "zero-tic", zt ) );
      
      trace.info() << "#mvalues=" << measured_values.size() << std::endl;
      trace.info() << "#evalues=" << expected_values.size() << std::endl;

      trace.beginBlock( "Compute surfels" );
      params( "surfaceTraversal", "Default" );
      const auto surfels = SH::getSurfelRange( surface, params );
      const auto match   = SH::getRangeMatch ( surfels, dft_surfels );
      trace.endBlock();
      
      auto colors = SH::Colors( surfels.size() );
      if ( has_ground_truth )
	{
	  for ( SH::Idx i = 0; i < colors.size(); i++ )
	    colors[ i ] = colormap( expected_values[ match[ i ] ] ); 
	  SH::saveOBJ( surface, SH::getMatchedRange( expected_normals, match ), colors,
		       outputfile+"-truth.obj" );
	}
      if ( has_estimations )
	{
	  for ( SH::Idx i = 0; i < colors.size(); i++ )
	    colors[ i ] = colormap( measured_values[ match[ i ] ] ); 
	  SH::saveOBJ( surface, SH::getMatchedRange( measured_normals, match ), colors,
		       outputfile+"-estimation.obj" );
	}
      if ( has_ground_truth && has_estimations )
	{
	  const auto error_values = SHG::getScalarsAbsoluteDifference( measured_values, expected_values );
	  const auto max_error    = vm[ "max-error" ].as<double>();
	  const auto stat_error   = SHG::getStatistic( error_values );
	  const auto error_cmap   = getErrorColorMap( max_error );
	  for ( SH::Idx i = 0; i < colors.size(); i++ )
	    colors[ i ] = error_cmap( error_values[ match[ i ] ] ); 
	  SH::saveOBJ( surface, SH::getMatchedRange( measured_normals, match ), colors,
		       outputfile+"-error.obj" );
	}
      trace.endBlock();
    }
  
  
  if ( ! vm.count( "polynomial" ) ) return 0;
  
  trace.beginBlock( "Output statistics" );
  auto error_fname = vm[ "error" ].as<std::string>();
  std::ofstream ferr;
  ferr.open ( error_fname.c_str(),
	      std::ofstream::out | std::ofstream::app );
  if ( ! ferr.good() )
    trace.warning() << "Unable to open file " << error_fname << std::endl;
  ferr << "######################################################################"
       << std::endl;
  ferr << "# ";
  for ( int i = 0; i < argc; ++i ) ferr << " " << argv[ i ];
  ferr << std::endl;
  ferr << "#---------------------------------------------------------------------"
       << std::endl;
  ferr << "# Q=" << quantity
       << " P="  << vm[ "polynomial" ].as<std::string>()
       << " mr= " << mr << "(continuous)"
       << " mrd=" << (mr/h) << " (discrete)" << std::endl;
  ferr << "# time_curv_ground_truth  = " << time_curv_ground_truth << " ms" << std::endl
       << "# time_normal_estimations = " << time_normal_estimations << " ms" << std::endl
       << "# time_curv_estimations   = " << time_curv_estimations << " ms" << std::endl
       << "# time_mu_estimations     = " << time_mu_estimations << " ms" << std::endl;
  ferr << "# h(1) size(2) l1(3) l2(4) loo(5)"
       << " m_mean(6) m_dev(7) m_min(8) m_max(9)"
       << " exp_mean(10) exp_dev(11) exp_min(12) exp_max(13) " << std::endl;
  ferr << "# mr(14) mrd(15) t_curv_gt(16) t_normal_est(17) t_curv_est(18) t_mu_est(19)"
       << " r-radius(20) m-coef(21)"
       << std::endl;
  ferr << h << " " << measured_values.size()
       << " " << SHG::getScalarsNormL1 ( measured_values, expected_values )
       << " " << SHG::getScalarsNormL2 ( measured_values, expected_values )
       << " " << SHG::getScalarsNormLoo( measured_values, expected_values )
       << " " << stat_measured_curv.mean()
       << " " << sqrt( stat_measured_curv.variance() )
       << " " << stat_measured_curv.min()
       << " " << stat_measured_curv.max()
       << " " << stat_expected_curv.mean()
       << " " << sqrt( stat_expected_curv.variance() )
       << " " << stat_expected_curv.min()
       << " " << stat_expected_curv.max();
  ferr << " " << mr << " " << (mr/h) << " " << time_curv_ground_truth
       << " " << time_normal_estimations << " " << time_curv_estimations
       << " " << time_mu_estimations
       << " " << vm[ "r-radius" ].as<double>()
       << " " << vm[ "m-coef" ].as<double>()
       << std::endl;
  ferr << "#^^^^^^^^^^^^^^^^^^^^^^^^^^^^^^^^^^^^^^^^^^^^^^^^^^^^^^^^^^^^^^^^^^^^^"
       << std::endl;
  ferr.close();
  trace.endBlock();
  
  return 0;
}

///////////////////////////////////////////////////////////////////////////////<|MERGE_RESOLUTION|>--- conflicted
+++ resolved
@@ -203,7 +203,6 @@
   trace.info() << params << std::endl;
   if ( vm.count( "polynomial" ) )
     {
-      std::cout << "Polynomial" << std::endl;
       // Fill useful parameters
       params( "polynomial", vm[ "polynomial" ].as<string>() );
       params( "minAABB",    vm[ "minAABB"    ].as<double>() );
@@ -216,20 +215,11 @@
     }
   else if ( vm.count( "input" ) )
     {
-      std::cout << "Input" << std::endl;
       // Fill useful parameters
       params( "thresholdMin", vm[ "thresholdMin" ].as<int>() );
-      std::cout << "thresholdMin" << std::endl;
       params( "thresholdMax", vm[ "thresholdMax" ].as<int>() );
-<<<<<<< HEAD
-      std::cout << "thresholdMax" << std::endl;
-      params( "closed",       1 );
-      std::cout << "closed" << std::endl;
-=======
       params( "closed",       true );
->>>>>>> fb4d217a
       auto volfile = vm[ "input" ].as<string>();
-      std::cout << "input" << std::endl;
       bimage       = SH::makeBinaryImage( volfile, params );
       K            = SH::getKSpace( bimage, params );
     }
@@ -448,33 +438,8 @@
 		     fdir0, SH::Color( 0, 0, 0 ), SH::Color::Blue );
       }
     }
-<<<<<<< HEAD
-
-  trace.beginBlock( "Save results as OBJ" );
-  const bool has_ground_truth = expected_values.size() != 0;
-  const bool has_estimations  = measured_values.size() != 0;
-  const auto minValue         = vm[ "minValue" ].as<double>();
-  const auto maxValue         = vm[ "maxValue" ].as<double>();
-  const auto colormap_name    = vm[ "colormap" ].as<string>();
-  // const auto outputfile       = vm[ "output"   ].as<string>();
-  const auto colormap         = SH::getColorMap( minValue, maxValue, colormap_name );
-
-  trace.info() << "#mvalues=" << measured_values.size() << std::endl;
-  trace.info() << "#evalues=" << expected_values.size() << std::endl;
-
-  trace.beginBlock( "Compute surfels" );
-  params( "surfaceTraversal", "Default" );
-  const auto surfels = SH::getSurfelRange( surface, params );
-  const auto match   = SH::getRangeMatch ( surfels, dft_surfels );
-  trace.endBlock();
-
-  auto colors = SH::Colors( surfels.size() );
-  if ( has_ground_truth )
-=======
-  
-  const auto outputfile       = vm[ "output"   ].as<string>();
+  
   if ( outputfile != "none" )
->>>>>>> fb4d217a
     {
       trace.beginBlock( "Save results as OBJ" );
       const bool has_ground_truth = expected_values.size() != 0;
