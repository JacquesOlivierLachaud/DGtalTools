--- conflicted
+++ resolved
@@ -5,14 +5,12 @@
     (Roland Denis, [#253](https://github.com/DGtal-team/DGtalTools/pull/253))
 
 - *visualisation*:
-<<<<<<< HEAD
   - 3dSDPViewer: add the possibility to display a set of point by using
     different sphere sizes (specified in the input sdp file) (B. Kerautret).
    (Bertrand Kerautret, [#252](https://github.com/DGtal-team/DGtalTools/pul
-=======
+
   - sliceViewer: fix bug when imported image domain doesn't contain (0,0,0) point.
     (Roland Denis, [#256](https://github.com/DGtal-team/DGtalTools/pull/256))
->>>>>>> 695b10a2
 
 - *volumetric*:
   - fix reading options bug in volCComponentCounter and sdp2vol.
