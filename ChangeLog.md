--- conflicted
+++ resolved
@@ -1,27 +1,23 @@
 # DGtalTools 1.0
 
-<<<<<<< HEAD
 - *generators*
-
   - 3dParametricCurveDigitizer - a tool for digitization of 3D parametric curves (Kacper Pluta,
     [#341](https://github.com/DGtal-team/DGtalTools/pull/341))
 
-- *global*:
-=======
 - *global*
->>>>>>> e2d8b0c2
     - Continuous integration AppVeyor fix.
       (Bertrand Kerautret, [#337](https://github.com/DGtal-team/DGtalTools/pull/337)).
     -  Fix PointVector implicit conversion (in link to DGtal PR #1345)
       (Bertrand Kerautret and David Coeurjolly
       [#347](https://github.com/DGtal-team/DGtalTools/pull/347))
+      
 - *volumetric*
     - New tool to fill the interior of a voxel set (volFillInterior).
       (David  Coeurjolly,[#343](https://github.com/DGtal-team/DGtalTools/pull/334)).
     - Update Critical Kernels thinning using VoxelComplex, following
       [recent changes in DGtal](https://github.com/DGtal-team/DGtal/pull/1369).
-      (Pablo Hernandez, [#345](https://github.com/DGtal-team/DGtalTools/pull/345))
-
+      (Pablo Hernandez, [#345](https://github.com/DGtal-team/DGtalTools/pull/345))    
+    
 # DGtalTools 0.9.4
 
 - *converters*
