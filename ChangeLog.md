# DGtalTools 1.2
- *global*
<<<<<<< HEAD
  - Travis: Fix old default osx_image with xcode12.2 and remove non used boost
    cmake references. (Bertrand Kerautret [#394](https://github.com/DGtal-team/DGtalTools/pull/394)) 

- *visualisation*
  - 3dVolBoundaryViewer: fix compilation issue (related to CLI11 change) when ITK is activated.
   (Bertrand Kerautret [#395](https://github.com/DGtal-team/DGtalTools/pull/395))
=======
  - Fix itk2vol and fix ITK cmake configuaration that was making wrong the ITK image read.
  (Bertrand Kerautret [#393](https://github.com/DGtal-team/DGtalTools/pull/393))
<<<<<<< HEAD




=======
  - Travis: Fix old default osx_image with xcode12.2 and remove non used boost
    cmake references. (Bertrand Kerautret [#394](https://github.com/DGtal-team/DGtalTools/pull/394)) 
>>>>>>> bf6f26204de31698d991a81f19627f225426d146
>>>>>>> dda16f1d

# DGtalTools 1.1

- *global*
  -  New way to handle command line options of DGtalTools by using CLI11 instead boost program option.
     (Bertrand Kerautret and Phuc Ngo
     [#373](https://github.com/DGtal-team/DGtalTools/pull/373))     
  -  Fix issue of link with boost program option.  (Bertrand Kerautret
    [#356](https://github.com/DGtal-team/DGtalTools/pull/356))
  - set cmake  based CPP11 check instead the manual DGtal check. (Bertrand
    Kerautret [#364](https://github.com/DGtal-team/DGtalTools/pull/364))
  - Travis: Fix broken Eigen url. Update Eigen in travis to 3.3.7.
     (Pablo Hernandez and Bertrand Kerautret
     [#373](https://github.com/DGtal-team/DGtal/pull/#373))

- *converters*
  - itk2vol: change the type of the threshold parameter in order to be able to
    convert ITK images of type double, it also adds a new option to mask the
    source image using another image.  (Bertrand Kerautret,
    [#367](https://github.com/DGtal-team/DGtalTools/pull/367))
  - volBoundary2obj improved using new Shortcuts helpers.
    (Bertrand Kerautret
    [#370](https://github.com/DGtal-team/DGtalTools/pull/370))


- *documentations*
  -  Fix doc link to the DGtal lib in the tool source (from new github website).
     (Bertrand Kerautret [#372](https://github.com/DGtal-team/DGtalTools/pull/372))
  -  Fix missing title page and various small doc corrections.
     (Bertrand Kerautret [#381](https://github.com/DGtal-team/DGtalTools/pull/381))

- *estimators*
  - volSurfaceRegularization now in the "make install" command. (David
    Coeurjolly, [#376](https://github.com/DGtal-team/DGtalTools/pull/376))
  - 3dLocalEstimators now included in the main build and fix compilation issues
    and documentation added.
    [#382](https://github.com/DGtal-team/DGtalTools/issues/382).
    (Bertrand Kerautret [#383](https://github.com/DGtal-team/DGtalTools/pull/383))


- *imageProcessing*:
  - Add a variant of Ambrosio-Tortorelli functional for image
    restoration and inpainting, using Laplacian of discontinuity
    function instead of gradient and based on discrete calculus.
    (Jacques-Olivier Lachaud
    [#363](https://github.com/DGtal-team/DGtalTools/pull/363))

- *volumetric*
  - fix ld boost program options macos warnings. (Bertrand
    Kerautret [#366](https://github.com/DGtal-team/DGtalTools/pull/366))
  - curvatureScaleSpaceBCC: better use of exportFile with template specialisation.
    (Bertrand Kerautret, [#375](https://github.com/DGtal-team/DGtalTools/pull/375))
  - Passing argument by const reference in (min|max|mean)Val of volSubSample.
    (Roland Denis, [#359](https://github.com/DGtal-team/DGtalTools/pull/359/files))
  - Using SourceForge to download doxygen sources during Travis CI jobs.
    (Roland Denis [#360](https://github.com/DGtal-team/DGtalTools/pull/360))
  - volMask: new tool to extract a new image from the a masked image.
    (Jonas Lamy and Bertrand Kerautret [374](https://github.com/DGtal-team/DGtalTools/pull/374))
  - volAddBorder: Add an option that sets zero value to domain boundary voxels without
    changing the domain extent (Bertrand Kertautret
    [#371](https://github.com/DGtal-team/DGtalTools/pull/371))
  - Fix a wrong error message that appears when using the tool (wrong IO error)
    (Bertrand Kerautret
    [#368](https://github.com/DGtal-team/DGtalTools/pull/368))


# DGtalTools 1.0

- *generators*
  - 3dParametricCurveDigitizer - a tool for digitization of 3D parametric curves (Kacper Pluta,
    [#341](https://github.com/DGtal-team/DGtalTools/pull/341))

- *global*
    - Continuous integration AppVeyor fix.
      (Bertrand Kerautret, [#337](https://github.com/DGtal-team/DGtalTools/pull/337)).
    - Fix PointVector implicit conversion (in link to DGtal PR #1345)
      (Bertrand Kerautret and David Coeurjolly
      [#347](https://github.com/DGtal-team/DGtalTools/pull/347))
    - Fix Documentation nightly update on github website.
      (Bertrand Kerautret
      [#348](https://github.com/DGtal-team/DGtalTools/pull/348))
    - CMake exposes boost static option.
      (Bertrand Kerautret
      [#351](https://github.com/DGtal-team/DGtalTools/pull/351))
    - Fix compilation and execution with Visual Studio for volSurfaceRegularization.
      (Raphael Lenain
      [#353](https://github.com/DGtal-team/DGtalTools/pull/353))

- *volumetric*
    - New tool to fill the interior of a voxel set (volFillInterior).
      (David  Coeurjolly,[#343](https://github.com/DGtal-team/DGtalTools/pull/334)).
    - Update Critical Kernels thinning using VoxelComplex, following
      [recent changes in DGtal](https://github.com/DGtal-team/DGtal/pull/1369).
      (Pablo Hernandez, [#345](https://github.com/DGtal-team/DGtalTools/pull/345))

- *estimators*
    - New option for 3dCurveTangentEstimator which allows to detect the principal curve direction
      (Kacper Pluta, [#342](https://github.com/DGtal-team/DGtalTools/pull/342))


# DGtalTools 0.9.4

- *converters*
   - mesh2vol: add option to add margin in the generated volume
     (to better extract the surfel boudary near domain limits).  
     (Bertrand Kerautret, [#322](https://github.com/DGtal-team/DGtalTools/pull/322))
   - vol2vox/vox2vol: tools to convert vol file to a MagicaVoxel VOX file and
   conversly. (David  Coeurjolly,
   [#314](https://github.com/DGtal-team/DGtalTools/pull/314))
   - volAddNoise moved to ```volumetric/```. (David  Coeurjolly,
   [#300](https://github.com/DGtal-team/DGtalTools/pull/300))
   - segfault fix in volBoundary2obj (David Coeurjolly,
   [#317](https://github.com/DGtal-team/DGtalTools/pull/317))
   - Fix the bad surfel display of volBoundary2obj (issue #320)
   (Bertrand Kerautret, [#321](https://github.com/DGtal-team/DGtalTools/pull/321))

- *volumetric*
   - new option to volAddNoise to extract the largest 6-connected
   component. (David  Coeurjolly,
   [#300](https://github.com/DGtal-team/DGtalTools/pull/300))
   - new option to 3dVolMarchingCubes to add some Kanungo noise to the
   input vol file. (David  Coeurjolly,
   [#300](https://github.com/DGtal-team/DGtalTools/pull/300))
   - Add thinning based of Critical Kernels using VoxelComplex.
   Based on [DGtal PR 1147](https://github.com/DGtal-team/DGtal/pull/1147)
   (Pablo Hernandez, [#311](https://github.com/DGtal-team/DGtalTools/pull/311))

- *visualisation*:
  - New tool for mesh voxelization from a mesh in input (.off)
    to a volumetric output (vol, pgm3d)
    (Monir Hadji, [#279](https://github.com/DGtal-team/DGtalTools/pull/279)
  - 2dCompImage : Computes and displays image comparisons (squared and absolute
    differences)
    (Bertrand Kerautret, [#313](https://github.com/DGtal-team/DGtalTools/pull/313))
  - Improve visualisation tools (vol2heightfield, vol2obj, vol2raw, vol2sdp,
    vol2slice,volBoundary2obj,3dImageViewer, 3dVolViewer, sliceViewer, Viewer3DImage)
    allowing to read longvol including rescaling. (Bertrand Kerautret,
    [#296](https://github.com/DGtal-team/DGtalTools/pull/296))
  - Add an option to filter vector displayed in 3dSDPViewer.
   (Bertrand Kerautret, [#297](https://github.com/DGtal-team/DGtalTools/pull/297))

  - meshViewer: add an option to set the ambient light source.
    (Bertrand Kerautret, [#303](https://github.com/DGtal-team/DGtalTools/pull/303))
  - 3dSDPViewer: new option to display vector field as unit vectors.
    (Bertrand Kerautret, [#301](https://github.com/DGtal-team/DGtalTools/pull/304))

- *converters*:
  - sdp2vol: add the automatic set of the domain according to the
    bouding box of the set of points.    (Bertrand Kerautret,
    [#305](https://github.com/DGtal-team/DGtalTools/pull/305))



- *global*:
  - Fix travis Doxygen compilation for non Documention mode.
    (Bertrand Kerautret, [#314](https://github.com/DGtal-team/DGtalTools/pull/314))
  - Fix travis with boost installation which now use std package.
    (Bertrand Kerautret, [#310](https://github.com/DGtal-team/DGtalTools/pull/310))
  - Fix for the last QGLViewer version (2.7).
    (Bertrand Kerautret, [#308](https://github.com/DGtal-team/DGtalTools/pull/308))


# DGtalTools 0.9.3

- *global*:
   - Various fixes to enable the new Version3 (compressed) Vol/Longvol files.
     (David Coeurjolly, [#287](https://github.com/DGtal-team/DGtalTools/pull/287))
   - Fix Appveyor continuous integration with zlib installation and boost fix.
     (Bertrand Kerautret, [#289](https://github.com/DGtal-team/DGtalTools/pull/289))

- *imageProcessing*:
   - Creates imageProcessing directory. Add tools for doing image restoration
     and inpainting with Ambrosio-Tortorelli functional and discrete calculus.
     (Jacques-Olivier Lachaud, Marion Foare
     [#280](https://github.com/DGtal-team/DGtalTools/pull/280))

- *converters*:
   - fix tool itk2vol which was not able to read and convert int type image.
     (Bertrand Kerautret, [#276](https://github.com/DGtal-team/DGtalTools/pull/271))
   - add a CLOSURE export mode in volBoundary2obj. Default mode has been changed
     to "BDRY"
     (David Coeurjolly, [#281](https://github.com/DGtal-team/DGtalTools/pull/281))

- *visualisation*:
   - Add SnapShot option for meshViewer and 3dVolViewer
     (useful to get visualisation without interaction like for scripting and/or
     online demonstration). It also contains a new option to display a mesh in
     3DvolViewer.
     (Bertrand Kerautret, [#282](https://github.com/DGtal-team/DGtalTools/pull/282))
   - Add an option to display vector fields in displayContours
     (Bertrand Kerautret, [#290](https://github.com/DGtal-team/DGtalTools/pull/290))

- *estimators*:
    - 2dlocalEstimators: add an option to export the generated contour.
     (Bertrand Kerautret, [#285](https://github.com/DGtal-team/DGtalTools/pull/285))
    - tangentBC: add an option to read sdp points as input.
     (Bertrand Kerautret, [#285](https://github.com/DGtal-team/DGtalTools/pull/288))
    - volSurfaceRegularization: a tool to compute a regularized quadrangulation from
     from a digital surface.
     (Pierre Gueth, David Coeurjolly, [#306](https://github.com/DGtal-team/DGtalTools/pull/306))


# DGtalTools 0.9.2

- *global*:
  - fix wrong Khalimsky space initialization in Freeman2Img.
    (Roland Denis, [#271](https://github.com/DGtal-team/DGtalTools/pull/271))
  - doxygen documentation added for all tools. (David Coeurjolly, Bertrand Kerautret, [#258](https://github.com/DGtal-team/DGtalTools/pull/258))
  - fix uses of temporaries when ConstAlias is needed.
    (Roland Denis, [#253](https://github.com/DGtal-team/DGtalTools/pull/253))
  - renaming of the shapeGenerator folder to generators (David Coeurjolly, [#268](https://github.com/DGtal-team/DGtalTools/pull/268)))

- *visualisation*:
 - meshViewer: add a key to display mesh information about number of
    vertex/faces.
    (Bertrand Kerautret,
    [#273](https://github.com/DGtal-team/DGtalTools/pull/272))

  - 3dSDPViewer: fix the mesh display which was not given with their original
   colors. (Bertrand Kerautret,
   [#272](https://github.com/DGtal-team/DGtalTools/pull/272))

  - 3dSDPViewer: add the possibility to display a set of point by using
    different sphere sizes (specified in the input sdp file).
    (Bertrand Kerautret,
    [#252](https://github.com/DGtal-team/DGtalTools/pull/252))
  - sliceViewer: fix bug when imported image domain doesn't contain (0,0,0) point.
    (Roland Denis, [#256](https://github.com/DGtal-team/DGtalTools/pull/256))
  - 3dSDPViewer: add an option to display on screen the selected voxel.
    (Bertrand Kerautret,
    [#257](https://github.com/DGtal-team/DGtalTools/pull/257))


- *volumetric*:
  - fix reading options bug in volCComponentCounter and sdp2vol.
    (Bertrand Kerautret,
    [#254](https://github.com/DGtal-team/DGtalTools/pull/254))

# DGtalTools 0.9.1

- *converters*:
  - img2freeman: new option to sort the resulting contours by increasing size
    (B. Kerautret).

- *visualisation*:
  - meshViewer: new possibility to display a vector field from a simple sdp
    file (B. Kerautret).

  - 3dImplicitSurfaceExtractorByThickening: a tool to visualize 3d
    polynomial implicit surface defined as some f(x,y,z)=0. Its
    principle is to thickened the set {f=0} as {|f|<=e}, to extract an
    associated cubical complex, then to collapse it to capture the
    correct topology of {f=0}. Afterwards, the complex is projected
    onto f=0 with Newton's method. (J.-O. Lachaud)

  - 3dImplicitSurfaceExtractorBy4DExtension: a tool to visualize 3d
    polynomial implicit surface defined as some f(x,y,z)=0. Its
    principle is to extend f as a 4D function F(x,y,z,t)=0 (for
    instance F=f-|nabla f|t). This 4d hypersurface is easier to
    detect. It is transformed into 4D cubical complex, that is then
    collapsed to capture the correct topology of {f=0}. Afterwards,
    the complex is projected in 3D onto f=0 with Newton's
    method. (J.-O. Lachaud)

- *converters*:
  - homotopicThinning3D: the fixed points can be set from a file. (B. Kerautret)



# DGtalTools 0.9

- *global*:
  - Qt prog can now handle Qt5

- *visualisation*:
  - meshViewer: fix to display mesh with colored faces (.off with colors).
  - 3dCurvatureViewer/Noise: can now be used without QGLViewer if
    exporting data.
  - 3dCurvatureViewer/Noise:
    - can now be used without QGLViewer if exporting data
      (Jérémy Levallois).
    -  can now export II based normal vector field (Jérémy
      Levallois, David Coeurjolly).
  - 3dImageViewer: now display the current moving axis which was selected
	and display the slice numbers (can be disabled by key M).
  - sliceViewer: fix the bug when displaying vol with non 0 origin point.
  - itk2vol: convert any image of itk format (mhd, mha, ...) to vol
	(available with the itk option in DGtal).
  - sliceViewer: can now display 3d image with predefined color map (hue,
	gradient).

- *volumetric*:
  - volIntensityScale: a simple tool to apply a linear scale of the
    intensity given in a volumetric file.

- *converters*:
  - vol2heightfield: a new tool to transform volumetric file into 2D
    heightmap.
  - heightfield2vol: a new tool to transform 2D heightmap into volumetric
    file.
  - imgAddNoise: a new tool to add noise (Kanungo's) to a binary 2D object
  - volAddNoise: a new tool to add noise (Kanungo's) to a binary 3D object
  - heightfield2shading: a new tool to render a 2D heightfield image into
    a shading one.
  - mesh2heightfield:  new tool to convert a mesh file into a 2D heightmap
    (from a normal direction N and from a starting point P).
  - freeman2img: (extended from previous freeman2pgm) fix options issues.


- *estimators*:
  - 3dCurveTangentEstimator: a simple tool to estimate and visualize the tangent to a set of points approaching a 3D curve.
    Two estimators are implemented, one based on digital Voronoi Covariance Measure, the other based on 3D lambda-MST.

# DGtalTools 0.8

- *visualisation*:
  - 3dCompSurfelData: a tool to compare generic surfel data informations given from two data files.
  - 3dCurvatureViewer: can now display curvature on multiple connected components and can apply image re sampling for anisotropic grid.
  - 3dDisplaySurfelData: display surfel data from SDP file with color attributes given as scalar interpreted as color.
  - 3dHeightMapViewer: display a 2D image as heightmap by using QGLviewer.
  - 3dSDPViewer: basic display of a sequence of 3d points (as voxel or sphere) and vectors by using QGLviewer.
  - 3dVolBoundaryViewer: a simple viewer of the boundary of an object defined by thresholding a vol file.
  - sliceViewer: a new 2D and 3D slice viewer from 3D volumic files ( pgm3d, vol, longvol, and DICOM with ITK).

- *converters*:
  - freeman2pgm: transform one or several freeman chains into a pgm file by filling their interior areas and renamed into freeman2img.
  - pgm2freeman: renamed to pgm2img.
  - vol2off: tool removed, see 3dVolMarchingCubes for the same tool.
  - volBoundary2obj: a simple tool to export the boundary of a an	object in a volumetric file to OBJ

- *estimators*:
  - curvatureScaleSpaceBCC: a tool to display the curvature scale space of a given contour with the Binomial Convolver Curvature Estimator.
  - eulerCharacteristic: bruteforce tool to extract (volumetric) Euler characteristic from volumetric binary object.
  - generic3dNormalEstimators: Computes a normal vector field over a digitized 3D implicit surface for several estimators (II|VCM|Trivial|True).

- *volumetric*:
  - 3dVolMarchingCubes: speed-up by factor 10 simply by replacing the set predicate used in computations.
  - volCrop: crop an 3D vol image from to points.
  - volReSample: apply a basic  re sampling of a 3D volumetric image (.vol, .longvol, .pgm3d)  with a given grid size.
  - volSegment: Segment volumetric file from a simple threshold which can be set automatically from the Otsu's variance based estimation.
  - volTrValues: a basic tool to transform the voxel values from an input/output set.


# DGtalTools 0.7

- *converters*:
  - convertVol: a simple generic volume image converters (can process actually pgm3d, vol, longvol, raw (for writing)).
  - vol2sdp: a simple tools to extract digital points from 3d vol files.
  - vol2off: extract dual surface of a digital object (equiv. Marching Cubes)
  - vol2obj: convert a volume file into OBJ format (all voxels belonging to threshold interval)
  - vol2slice: tool to extract all slices from 3d volumic images.
  - slice2vol: tool to merge slices into one 3d volumic file.
  - sdp2vol: a simple tool to create a 3d vol image from 3d digital points.
  - longvol2vol: convert longvol to vol file using different conversion policies.
  - dicom2vol: convert dicom images into 3d volumic file (need itk option in DGtal).
  - pgm2freeman: add new possibility to set automatically a threshold from the otsu algorithm.
  - HDF52vol: convert HDF5 to vol file format.
  - raw2HDF5: convert raw image to HDF5.

- *volumetric*:
  - homotopicThinning3D exploits now the GenericReader class and is no more limited to vol format.
  - volFlip: tool to flip all volume slice images according a given dimension.
  - volImageMetrics: apply basic measures from two volumetric images:  RMSE and PSNR.
  - volShapeMetrics: Apply shape measures for comparing two volumetric images A and B (shape defined from thresholds):
    - Measures from voxel partition (true/false+-, precision recall, f-measure)
    - Measures bases on euclidean distance between the two Shape A and B.

- *estimators*:
  - 2dLocalEstimators: Improvement of 2dLocalEstimators + possibility to compare with noised data.
  - 3dLocalEstimators: Adding possibility to compare curvature (mean, gaussian and principal curvatures)
     with Integral Invariant and Monge via Jet Fitting + possibility to compare with noised data.

- *volumetric*:
  - volTools directory moved into volumetric.

- *visualisation*:
  - 3dCurveViewer: A tool for visualizing the tangential cover of 3d curves.
  - 3dVolViewer: new option to limit the number of displayed voxels (can open dicom format if WITH_ITK is set to true).
  - 3dImageViewer: new tool to display slice image with interactive translatations or rotations (can open dicom format  if WITH_ITK is set to true).
  - patternTriangulation: a new tool that draws with Board2D the convex hull, the closest-point Delaunay triangulation or the farthest-point Delaunay triangulation of a pattern.
  - 3dCurvatureViewer: Now allow to draw principal curvature directions on objets.
  - 3dCurvatureViewerNoise: Same as 3dCurvatureViewer, but allow to add some noise to objects.


- *distanceTransform*:
  - LUTBasedNSDistanceTransform: Compute the 2D translated neighborhood-sequence distance transform of a binary image.
  - CumulativeSequenceTest and RationalBeattySequenceTest: tests from LUTBasedNSDistanceTransform.

# DGtalTools 0.6

- *estimators*:
  - 2dLocalEstimators: program to compare local curvature/tangent estimators on implicit shapes:
    - Maximal DSS based estimators
    - Maximal DCA based estimators
    - Binomial convolver based estimators
    - Integral Invariants based estimators
  -3dLocalEstimators: program to compare  3D local curvature (mean or gaussian) estimators on 3D implicit shapes.

- *visualisation*:
  - 3dCurvatureViewer: computes and displays mean or gaussian curvature of vol binary shapes.
   - Various updates for 0.6 DGtal compatibility.




# DGtalTools 0.1

- *converters*: utilities to convert various simple file formats:
  - freeman2sdp: convert freeman chain towards a Sequence of Discrete Points.
  - pgm2freeman: to extract a freeman chain contour from a grayscale image.
  - raw2vol and vol2raw: transform 3D volumes files from (resp. to) raw to vol.
  - ofs2off: convert OFS mesh format towards a OFF variant.

- *estimators*:
  - lengthEstimator: program to generate multigrid analysis of length estimators.
  - tangentBC: tangent estimator using the Binomial convolver.
  - curvatureBC: curvature estimator using the Binomial convolver.
  - curvatureMCMS: curvature estimator using the maximal segments cover  (to be updated for current DGtal version).
  - estimatorComparator: program to perform comparison of local quantity estimators (to be updated for current DGtal version).
  - vol2normalField: compute the normal vector field of a given vol file .

- *shapeGenerator*:
  - shapeGenerator: generate multigrid shape
  - contourGenerator: generate multigrid shape contours


- *visualization*:
  - 3dVolViewer: volume file (.vol and .pgm3d) viewer with QGLViewer.
  - displayContours: display discrete contours from various format (.fc (freemanchain), .sdp).
  - meshViewer: display 3D mesh from OFS or OFF format.

- *volumetric*:
  - 3dVolMarchingCubes: marching cubes form a Vol file
  - homotopicThinning3D: ultimate skeleton from vol file

- *volumetric:
  - volAddBorder: add a 1 voxel boundary with value 0 to a vol file.
  - volCComponentCounter: a simple program to count the number of connected components in a 3D image.
  - volSubSample: sub sample a vol file (division by 2 in each direction).<|MERGE_RESOLUTION|>--- conflicted
+++ resolved
@@ -1,25 +1,15 @@
 # DGtalTools 1.2
 - *global*
-<<<<<<< HEAD
   - Travis: Fix old default osx_image with xcode12.2 and remove non used boost
     cmake references. (Bertrand Kerautret [#394](https://github.com/DGtal-team/DGtalTools/pull/394)) 
 
 - *visualisation*
   - 3dVolBoundaryViewer: fix compilation issue (related to CLI11 change) when ITK is activated.
    (Bertrand Kerautret [#395](https://github.com/DGtal-team/DGtalTools/pull/395))
-=======
-  - Fix itk2vol and fix ITK cmake configuaration that was making wrong the ITK image read.
+
+- Fix itk2vol and fix ITK cmake configuaration that was making wrong the ITK image read.
   (Bertrand Kerautret [#393](https://github.com/DGtal-team/DGtalTools/pull/393))
-<<<<<<< HEAD
-
-
-
-
-=======
-  - Travis: Fix old default osx_image with xcode12.2 and remove non used boost
-    cmake references. (Bertrand Kerautret [#394](https://github.com/DGtal-team/DGtalTools/pull/394)) 
->>>>>>> bf6f26204de31698d991a81f19627f225426d146
->>>>>>> dda16f1d
+
 
 # DGtalTools 1.1
 
