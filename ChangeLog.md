--- conflicted
+++ resolved
@@ -1,6 +1,5 @@
 # DGtalTools 0.9.4
 
-<<<<<<< HEAD
 - *converters*
    - volAddNoise moved to ```volumetric/```. (David  Coeurjolly,
    [#300](https://github.com/DGtal-team/pull/300))
@@ -12,8 +11,7 @@
    - new option to 3dVolMarchingCubes to add some Kanungo noise to the
    input vol file. (David  Coeurjolly,
    [#300](https://github.com/DGtal-team/pull/300))
-   
-=======
+
 - *visualisation*:
   - Improve visualisation tools (vol2heightfield, vol2obj, vol2raw, vol2sdp, vol2slice, volBoundary2obj, 3dImageViewer, 3dVolViewer, sliceViewer, Viewer3DImage)
     allowing to read longvol including rescaling.
@@ -22,15 +20,9 @@
     (Bertrand Kerautret, [#301](https://github.com/DGtal-team/DGtalTools/pull/301))
   - 3dSDPViewer: new option to display vector field as unit vectors.
     (Bertrand Kerautret, [#301](https://github.com/DGtal-team/DGtalTools/pull/304))
-  
-  
-# DGtalTools 0.9.3
-
-- *visualisation*:
   - Add an option to filter vector displayed in 3dSDPViewer.
   (Bertrand Kerautret, [#296](https://github.com/DGtal-team/pull/296)
 
->>>>>>> 64b34161
 
 # DGtalTools 0.9.3
 
@@ -39,10 +31,10 @@
      (David Coeurjolly, [#287](https://github.com/DGtal-team/pull/287))
    - Fix Appveyor continuous integration with zlib installation and boost fix.
      (Bertrand Kerautret, [#289](https://github.com/DGtal-team/DGtalTools/pull/289))
-   
+
 - *imageProcessing*:
-   - Creates imageProcessing directory. Add tools for doing image restoration 
-     and inpainting with Ambrosio-Tortorelli functional and discrete calculus. 
+   - Creates imageProcessing directory. Add tools for doing image restoration
+     and inpainting with Ambrosio-Tortorelli functional and discrete calculus.
      (Jacques-Olivier Lachaud, Marion Foare
      [#280](https://github.com/DGtal-team/DGtalTools/pull/280))
 
@@ -67,8 +59,8 @@
      (Bertrand Kerautret, [#285](https://github.com/DGtal-team/DGtalTools/pull/285))
     - tangentBC: add an option to read sdp points as input.
      (Bertrand Kerautret, [#285](https://github.com/DGtal-team/DGtalTools/pull/288))
-    
-    
+
+
 # DGtalTools 0.9.2
 
 - *global*:
