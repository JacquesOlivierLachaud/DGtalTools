# DGtalTools 0.9.4

- *converters*
   - volAddNoise moved to ```volumetric/```. (David  Coeurjolly,
   [#300](https://github.com/DGtal-team/pull/300))
   - segfault fix in volBoundary2obj (David Coeurjolly,
   [#317](https://github.com/DGtal-team/pull/317))

- *volumetric*
   - new option to volAddNoise to extract the largest 6-connected
   component. (David  Coeurjolly,
   [#300](https://github.com/DGtal-team/pull/300))
   - new option to 3dVolMarchingCubes to add some Kanungo noise to the
   input vol file. (David  Coeurjolly,
   [#300](https://github.com/DGtal-team/pull/300))

- *visualisation*:
<<<<<<< HEAD
  - New tool for mesh voxelization from a mesh in input (.off)
    to a volumetric output (vol, pgm3d)
    [#279](https://github.com/DGtal-team/DGtalTools/pull/279)
=======
  - 2dCompImage : Computes and displays image comparisons (squared and absolute differences)
   (Bertrand Kerautret, [#313](https://github.com/DGtal-team/DGtalTools/pull/313))
   
>>>>>>> 9827da5b
  - Improve visualisation tools (vol2heightfield, vol2obj, vol2raw, vol2sdp, vol2slice, volBoundary2obj, 3dImageViewer,     	3dVolViewer, sliceViewer, Viewer3DImage)
    allowing to read longvol including rescaling.
    (Bertrand Kerautret, [#296](https://github.com/DGtal-team/DGtalTools/pull/296))
  - Add an option to filter vector displayed in 3dSDPViewer.
   (Bertrand Kerautret, [#297](https://github.com/DGtal-team/DGtalTools/pull/297))

  - meshViewer: add an option to set the ambient light source.
    (Bertrand Kerautret, [#303](https://github.com/DGtal-team/DGtalTools/pull/303))
  - 3dSDPViewer: new option to display vector field as unit vectors.
    (Bertrand Kerautret, [#301](https://github.com/DGtal-team/DGtalTools/pull/304))

- *global*:
  - Fix travis Doxygen compilation for non Documention mode.
    (Bertrand Kerautret, [#314](https://github.com/DGtal-team/DGtalTools/pull/314))
  - Fix travis with boost installation which now use std package.
    (Bertrand Kerautret, [#310](https://github.com/DGtal-team/DGtalTools/pull/310))
  - Fix for the last QGLViewer version (2.7).
    (Bertrand Kerautret, [#308](https://github.com/DGtal-team/DGtalTools/pull/308))


# DGtalTools 0.9.3

- *global*:
   - Various fixes to enable the new Version3 (compressed) Vol/Longvol files.
     (David Coeurjolly, [#287](https://github.com/DGtal-team/DGtalTools/pull/287))
   - Fix Appveyor continuous integration with zlib installation and boost fix.
     (Bertrand Kerautret, [#289](https://github.com/DGtal-team/DGtalTools/pull/289))

- *imageProcessing*:
   - Creates imageProcessing directory. Add tools for doing image restoration
     and inpainting with Ambrosio-Tortorelli functional and discrete calculus.
     (Jacques-Olivier Lachaud, Marion Foare
     [#280](https://github.com/DGtal-team/DGtalTools/pull/280))

- *converters*:
   - fix tool itk2vol which was not able to read and convert int type image.
     (Bertrand Kerautret, [#276](https://github.com/DGtal-team/DGtalTools/pull/271))
   - add a CLOSURE export mode in volBoundary2obj. Default mode has been changed
     to "BDRY"
     (David Coeurjolly, [#281](https://github.com/DGtal-team/DGtalTools/pull/281))

- *visualisation*:
   - Add SnapShot option for meshViewer and 3dVolViewer
     (useful to get visualisation without interaction like for scripting and/or
     online demonstration). It also contains a new option to display a mesh in
     3DvolViewer.
     (Bertrand Kerautret, [#282](https://github.com/DGtal-team/DGtalTools/pull/282))
   - Add an option to display vector fields in displayContours
     (Bertrand Kerautret, [#290](https://github.com/DGtal-team/DGtalTools/pull/290))

- *estimators*:
    - 2dlocalEstimators: add an option to export the generated contour.
     (Bertrand Kerautret, [#285](https://github.com/DGtal-team/DGtalTools/pull/285))
    - tangentBC: add an option to read sdp points as input.
     (Bertrand Kerautret, [#285](https://github.com/DGtal-team/DGtalTools/pull/288))


# DGtalTools 0.9.2

- *global*:
  - fix wrong Khalimsky space initialization in Freeman2Img.
    (Roland Denis, [#271](https://github.com/DGtal-team/DGtalTools/pull/271))
  - doxygen documentation added for all tools. (David Coeurjolly, Bertrand Kerautret, [#258](https://github.com/DGtal-team/DGtalTools/pull/258))
  - fix uses of temporaries when ConstAlias is needed.
    (Roland Denis, [#253](https://github.com/DGtal-team/DGtalTools/pull/253))
  - renaming of the shapeGenerator folder to generators (David Coeurjolly, [#268](https://github.com/DGtal-team/DGtalTools/pull/268)))

- *visualisation*:
 - meshViewer: add a key to display mesh information about number of
    vertex/faces.
    (Bertrand Kerautret,
    [#273](https://github.com/DGtal-team/DGtalTools/pull/272))

  - 3dSDPViewer: fix the mesh display which was not given with their original
   colors. (Bertrand Kerautret,
   [#272](https://github.com/DGtal-team/DGtalTools/pull/272))

  - 3dSDPViewer: add the possibility to display a set of point by using
    different sphere sizes (specified in the input sdp file).
    (Bertrand Kerautret,
    [#252](https://github.com/DGtal-team/DGtalTools/pull/252))
  - sliceViewer: fix bug when imported image domain doesn't contain (0,0,0) point.
    (Roland Denis, [#256](https://github.com/DGtal-team/DGtalTools/pull/256))
  - 3dSDPViewer: add an option to display on screen the selected voxel.
    (Bertrand Kerautret,
    [#257](https://github.com/DGtal-team/DGtalTools/pull/257))


- *volumetric*:
  - fix reading options bug in volCComponentCounter and sdp2vol.
    (Bertrand Kerautret,
    [#254](https://github.com/DGtal-team/DGtalTools/pull/254))

# DGtalTools 0.9.1

- *converters*:
  - img2freeman: new option to sort the resulting contours by increasing size
    (B. Kerautret).

- *visualisation*:
  - meshViewer: new possibility to display a vector field from a simple sdp
    file (B. Kerautret).

  - 3dImplicitSurfaceExtractorByThickening: a tool to visualize 3d
    polynomial implicit surface defined as some f(x,y,z)=0. Its
    principle is to thickened the set {f=0} as {|f|<=e}, to extract an
    associated cubical complex, then to collapse it to capture the
    correct topology of {f=0}. Afterwards, the complex is projected
    onto f=0 with Newton's method. (J.-O. Lachaud)

  - 3dImplicitSurfaceExtractorBy4DExtension: a tool to visualize 3d
    polynomial implicit surface defined as some f(x,y,z)=0. Its
    principle is to extend f as a 4D function F(x,y,z,t)=0 (for
    instance F=f-|nabla f|t). This 4d hypersurface is easier to
    detect. It is transformed into 4D cubical complex, that is then
    collapsed to capture the correct topology of {f=0}. Afterwards,
    the complex is projected in 3D onto f=0 with Newton's
    method. (J.-O. Lachaud)

- *converters*:
  - homotopicThinning3D: the fixed points can be set from a file. (B. Kerautret)



# DGtalTools 0.9

- *global*:
  - Qt prog can now handle Qt5

- *visualisation*:
  - meshViewer: fix to display mesh with colored faces (.off with colors).
  - 3dCurvatureViewer/Noise: can now be used without QGLViewer if
    exporting data.
  - 3dCurvatureViewer/Noise:
    - can now be used without QGLViewer if exporting data
      (Jérémy Levallois).
    -  can now export II based normal vector field (Jérémy
      Levallois, David Coeurjolly).
  - 3dImageViewer: now display the current moving axis which was selected
	and display the slice numbers (can be disabled by key M).
  - sliceViewer: fix the bug when displaying vol with non 0 origin point.
  - itk2vol: convert any image of itk format (mhd, mha, ...) to vol
	(available with the itk option in DGtal).
  - sliceViewer: can now display 3d image with predefined color map (hue,
	gradient).

- *volumetric*:
  - volIntensityScale: a simple tool to apply a linear scale of the
    intensity given in a volumetric file.

- *converters*:
  - vol2heightfield: a new tool to transform volumetric file into 2D
    heightmap.
  - heightfield2vol: a new tool to transform 2D heightmap into volumetric
    file.
  - imgAddNoise: a new tool to add noise (Kanungo's) to a binary 2D object
  - volAddNoise: a new tool to add noise (Kanungo's) to a binary 3D object
  - heightfield2shading: a new tool to render a 2D heightfield image into
    a shading one.
  - mesh2heightfield:  new tool to convert a mesh file into a 2D heightmap
    (from a normal direction N and from a starting point P).
  - freeman2img: (extended from previous freeman2pgm) fix options issues.


- *estimators*:
  - 3dCurveTangentEstimator: a simple tool to estimate and visualize the tangent to a set of points approaching a 3D curve.
    Two estimators are implemented, one based on digital Voronoi Covariance Measure, the other based on 3D lambda-MST.

# DGtalTools 0.8

- *visualisation*:
  - 3dCompSurfelData: a tool to compare generic surfel data informations given from two data files.
  - 3dCurvatureViewer: can now display curvature on multiple connected components and can apply image re sampling for anisotropic grid.
  - 3dDisplaySurfelData: display surfel data from SDP file with color attributes given as scalar interpreted as color.
  - 3dHeightMapViewer: display a 2D image as heightmap by using QGLviewer.
  - 3dSDPViewer: basic display of a sequence of 3d points (as voxel or sphere) and vectors by using QGLviewer.
  - 3dVolBoundaryViewer: a simple viewer of the boundary of an object defined by thresholding a vol file.
  - sliceViewer: a new 2D and 3D slice viewer from 3D volumic files ( pgm3d, vol, longvol, and DICOM with ITK).

- *converters*:
  - freeman2pgm: transform one or several freeman chains into a pgm file by filling their interior areas and renamed into freeman2img.
  - pgm2freeman: renamed to pgm2img.
  - vol2off: tool removed, see 3dVolMarchingCubes for the same tool.
  - volBoundary2obj: a simple tool to export the boundary of a an	object in a volumetric file to OBJ

- *estimators*:
  - curvatureScaleSpaceBCC: a tool to display the curvature scale space of a given contour with the Binomial Convolver Curvature Estimator.
  - eulerCharacteristic: bruteforce tool to extract (volumetric) Euler characteristic from volumetric binary object.
  - generic3dNormalEstimators: Computes a normal vector field over a digitized 3D implicit surface for several estimators (II|VCM|Trivial|True).

- *volumetric*:
  - 3dVolMarchingCubes: speed-up by factor 10 simply by replacing the set predicate used in computations.
  - volCrop: crop an 3D vol image from to points.
  - volReSample: apply a basic  re sampling of a 3D volumetric image (.vol, .longvol, .pgm3d)  with a given grid size.
  - volSegment: Segment volumetric file from a simple threshold which can be set automatically from the Otsu's variance based estimation.
  - volTrValues: a basic tool to transform the voxel values from an input/output set.


# DGtalTools 0.7

- *converters*:
  - convertVol: a simple generic volume image converters (can process actually pgm3d, vol, longvol, raw (for writing)).
  - vol2sdp: a simple tools to extract digital points from 3d vol files.
  - vol2off: extract dual surface of a digital object (equiv. Marching Cubes)
  - vol2obj: convert a volume file into OBJ format (all voxels belonging to threshold interval)
  - vol2slice: tool to extract all slices from 3d volumic images.
  - slice2vol: tool to merge slices into one 3d volumic file.
  - sdp2vol: a simple tool to create a 3d vol image from 3d digital points.
  - longvol2vol: convert longvol to vol file using different conversion policies.
  - dicom2vol: convert dicom images into 3d volumic file (need itk option in DGtal).
  - pgm2freeman: add new possibility to set automatically a threshold from the otsu algorithm.
  - HDF52vol: convert HDF5 to vol file format.
  - raw2HDF5: convert raw image to HDF5.

- *volumetric*:
  - homotopicThinning3D exploits now the GenericReader class and is no more limited to vol format.
  - volFlip: tool to flip all volume slice images according a given dimension.
  - volImageMetrics: apply basic measures from two volumetric images:  RMSE and PSNR.
  - volShapeMetrics: Apply shape measures for comparing two volumetric images A and B (shape defined from thresholds):
    - Measures from voxel partition (true/false+-, precision recall, f-measure)
    - Measures bases on euclidean distance between the two Shape A and B.

- *estimators*:
  - 2dLocalEstimators: Improvement of 2dLocalEstimators + possibility to compare with noised data.
  - 3dLocalEstimators: Adding possibility to compare curvature (mean, gaussian and principal curvatures)
     with Integral Invariant and Monge via Jet Fitting + possibility to compare with noised data.

- *volumetric*:
  - volTools directory moved into volumetric.

- *visualisation*:
  - 3dCurveViewer: A tool for visualizing the tangential cover of 3d curves.
  - 3dVolViewer: new option to limit the number of displayed voxels (can open dicom format if WITH_ITK is set to true).
  - 3dImageViewer: new tool to display slice image with interactive translatations or rotations (can open dicom format  if WITH_ITK is set to true).
  - patternTriangulation: a new tool that draws with Board2D the convex hull, the closest-point Delaunay triangulation or the farthest-point Delaunay triangulation of a pattern.
  - 3dCurvatureViewer: Now allow to draw principal curvature directions on objets.
  - 3dCurvatureViewerNoise: Same as 3dCurvatureViewer, but allow to add some noise to objects.


- *distanceTransform*:
  - LUTBasedNSDistanceTransform: Compute the 2D translated neighborhood-sequence distance transform of a binary image.
  - CumulativeSequenceTest and RationalBeattySequenceTest: tests from LUTBasedNSDistanceTransform.

# DGtalTools 0.6

- *estimators*:
  - 2dLocalEstimators: program to compare local curvature/tangent estimators on implicit shapes:
    - Maximal DSS based estimators
    - Maximal DCA based estimators
    - Binomial convolver based estimators
    - Integral Invariants based estimators
  -3dLocalEstimators: program to compare  3D local curvature (mean or gaussian) estimators on 3D implicit shapes.

- *visualisation*:
  - 3dCurvatureViewer: computes and displays mean or gaussian curvature of vol binary shapes.
   - Various updates for 0.6 DGtal compatibility.




# DGtalTools 0.1

- *converters*: utilities to convert various simple file formats:
  - freeman2sdp: convert freeman chain towards a Sequence of Discrete Points.
  - pgm2freeman: to extract a freeman chain contour from a grayscale image.
  - raw2vol and vol2raw: transform 3D volumes files from (resp. to) raw to vol.
  - ofs2off: convert OFS mesh format towards a OFF variant.

- *estimators*:
  - lengthEstimator: program to generate multigrid analysis of length estimators.
  - tangentBC: tangent estimator using the Binomial convolver.
  - curvatureBC: curvature estimator using the Binomial convolver.
  - curvatureMCMS: curvature estimator using the maximal segments cover  (to be updated for current DGtal version).
  - estimatorComparator: program to perform comparison of local quantity estimators (to be updated for current DGtal version).
  - vol2normalField: compute the normal vector field of a given vol file .

- *shapeGenerator*:
  - shapeGenerator: generate multigrid shape
  - contourGenerator: generate multigrid shape contours


- *visualization*:
  - 3dVolViewer: volume file (.vol and .pgm3d) viewer with QGLViewer.
  - displayContours: display discrete contours from various format (.fc (freemanchain), .sdp).
  - meshViewer: display 3D mesh from OFS or OFF format.

- *volumetric*:
  - 3dVolMarchingCubes: marching cubes form a Vol file
  - homotopicThinning3D: ultimate skeleton from vol file

- *volumetric:
  - volAddBorder: add a 1 voxel boundary with value 0 to a vol file.
  - volCComponentCounter: a simple program to count the number of connected components in a 3D image.
  - volSubSample: sub sample a vol file (division by 2 in each direction).<|MERGE_RESOLUTION|>--- conflicted
+++ resolved
@@ -15,18 +15,15 @@
    [#300](https://github.com/DGtal-team/pull/300))
 
 - *visualisation*:
-<<<<<<< HEAD
   - New tool for mesh voxelization from a mesh in input (.off)
     to a volumetric output (vol, pgm3d)
-    [#279](https://github.com/DGtal-team/DGtalTools/pull/279)
-=======
-  - 2dCompImage : Computes and displays image comparisons (squared and absolute differences)
-   (Bertrand Kerautret, [#313](https://github.com/DGtal-team/DGtalTools/pull/313))
-   
->>>>>>> 9827da5b
-  - Improve visualisation tools (vol2heightfield, vol2obj, vol2raw, vol2sdp, vol2slice, volBoundary2obj, 3dImageViewer,     	3dVolViewer, sliceViewer, Viewer3DImage)
-    allowing to read longvol including rescaling.
-    (Bertrand Kerautret, [#296](https://github.com/DGtal-team/DGtalTools/pull/296))
+  - 2dCompImage : Computes and displays image comparisons (squared and absolute 
+    differences) 
+    (Bertrand Kerautret, [#313](https://github.com/DGtal-team/DGtalTools/pull/313))
+  - Improve visualisation tools (vol2heightfield, vol2obj, vol2raw, vol2sdp, 
+    vol2slice,volBoundary2obj,3dImageViewer, 3dVolViewer, sliceViewer, Viewer3DImage) 
+    allowing to read longvol including rescaling. (Bertrand Kerautret, 
+    [#296](https://github.com/DGtal-team/DGtalTools/pull/296))
   - Add an option to filter vector displayed in 3dSDPViewer.
    (Bertrand Kerautret, [#297](https://github.com/DGtal-team/DGtalTools/pull/297))
 
